--- conflicted
+++ resolved
@@ -8,20 +8,15 @@
 SENTRY_REPORTING_URL=
 
 # "neo4j" or "networkx"
-GRAPH_DATABASE_PROVIDER="neo4j" 
+GRAPH_DATABASE_PROVIDER="neo4j"
 # Not needed if using networkx
 GRAPH_DATABASE_URL=
 GRAPH_DATABASE_USERNAME=
 GRAPH_DATABASE_PASSWORD=
 
-<<<<<<< HEAD
 # "qdrant", "pgvector", "weaviate" or "lancedb"
-VECTOR_ENGINE_PROVIDER="qdrant" 
+VECTOR_DB_PROVIDER="qdrant"
 # Not needed if using "lancedb" or "pgvector"
-=======
-VECTOR_DB_PROVIDER="qdrant" # or "weaviate" or "lancedb"
-# Not needed if using "lancedb"
->>>>>>> 2f832b19
 VECTOR_DB_URL=
 VECTOR_DB_KEY=
 
