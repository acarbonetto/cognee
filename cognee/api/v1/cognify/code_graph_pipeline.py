import asyncio
import logging
from pathlib import Path

from cognee.base_config import get_base_config
<<<<<<< HEAD
=======
from cognee.infrastructure.databases.vector.embeddings import \
    get_embedding_engine
>>>>>>> fe672ce0
from cognee.modules.cognify.config import get_cognify_config
from cognee.modules.pipelines import run_tasks
from cognee.modules.pipelines.tasks.Task import Task
from cognee.modules.users.methods import get_default_user
from cognee.shared.data_models import KnowledgeGraph, MonitoringTool
from cognee.tasks.documents import (classify_documents,
                                    extract_chunks_from_documents)
from cognee.tasks.graph import extract_graph_from_data
from cognee.tasks.ingestion import ingest_data_with_metadata
from cognee.tasks.repo_processor import (enrich_dependency_graph,
                                         expand_dependency_graph,
                                         get_data_list_for_user,
<<<<<<< HEAD
                                         get_non_code_files,
=======
                                         get_non_py_files,
>>>>>>> fe672ce0
                                         get_repo_file_dependencies)
from cognee.tasks.repo_processor.get_source_code_chunks import \
    get_source_code_chunks
from cognee.tasks.storage import add_data_points

monitoring = get_base_config().monitoring_tool
if monitoring == MonitoringTool.LANGFUSE:
    from langfuse.decorators import observe

from cognee.tasks.summarization import summarize_code, summarize_text

logger = logging.getLogger("code_graph_pipeline")
update_status_lock = asyncio.Lock()


@observe
async def run_code_graph_pipeline(repo_path, include_docs=True):
    import os
    import pathlib

    import cognee
    from cognee.infrastructure.databases.relational import create_db_and_tables

    file_path = Path(__file__).parent
    data_directory_path = str(pathlib.Path(os.path.join(file_path, ".data_storage/code_graph")).resolve())
    cognee.config.data_root_directory(data_directory_path)
    cognee_directory_path = str(pathlib.Path(os.path.join(file_path, ".cognee_system/code_graph")).resolve())
    cognee.config.system_root_directory(cognee_directory_path)

    await cognee.prune.prune_data()
    await cognee.prune.prune_system(metadata=True)
    await create_db_and_tables()

<<<<<<< HEAD
=======
    embedding_engine = get_embedding_engine()

>>>>>>> fe672ce0
    cognee_config = get_cognify_config()
    user = await get_default_user()

    tasks = [
        Task(get_repo_file_dependencies),
        Task(enrich_dependency_graph),
        Task(expand_dependency_graph, task_config={"batch_size": 50}),
        Task(get_source_code_chunks, embedding_model=embedding_engine.model, task_config={"batch_size": 50}),
        Task(summarize_code, task_config={"batch_size": 50}),
        Task(add_data_points, task_config={"batch_size": 50}),
    ]

    if include_docs:
        non_code_tasks = [
<<<<<<< HEAD
            Task(get_non_code_files, task_config={"batch_size": 50}),
=======
            Task(get_non_py_files, task_config={"batch_size": 50}),
>>>>>>> fe672ce0
            Task(ingest_data_with_metadata, dataset_name="repo_docs", user=user),
            Task(get_data_list_for_user, dataset_name="repo_docs", user=user),
            Task(classify_documents),
            Task(extract_chunks_from_documents),
            Task(extract_graph_from_data, graph_model=KnowledgeGraph, task_config={"batch_size": 50}),
            Task(
                summarize_text,
                summarization_model=cognee_config.summarization_model,
                task_config={"batch_size": 50}
            ),
        ]
<<<<<<< HEAD

=======
        
>>>>>>> fe672ce0
    if include_docs:
        async for result in run_tasks(non_code_tasks, repo_path):
            yield result

    async for result in run_tasks(tasks, repo_path, "cognify_code_pipeline"):
        yield result<|MERGE_RESOLUTION|>--- conflicted
+++ resolved
@@ -3,11 +3,8 @@
 from pathlib import Path
 
 from cognee.base_config import get_base_config
-<<<<<<< HEAD
-=======
 from cognee.infrastructure.databases.vector.embeddings import \
     get_embedding_engine
->>>>>>> fe672ce0
 from cognee.modules.cognify.config import get_cognify_config
 from cognee.modules.pipelines import run_tasks
 from cognee.modules.pipelines.tasks.Task import Task
@@ -20,11 +17,7 @@
 from cognee.tasks.repo_processor import (enrich_dependency_graph,
                                          expand_dependency_graph,
                                          get_data_list_for_user,
-<<<<<<< HEAD
-                                         get_non_code_files,
-=======
                                          get_non_py_files,
->>>>>>> fe672ce0
                                          get_repo_file_dependencies)
 from cognee.tasks.repo_processor.get_source_code_chunks import \
     get_source_code_chunks
@@ -58,11 +51,8 @@
     await cognee.prune.prune_system(metadata=True)
     await create_db_and_tables()
 
-<<<<<<< HEAD
-=======
     embedding_engine = get_embedding_engine()
 
->>>>>>> fe672ce0
     cognee_config = get_cognify_config()
     user = await get_default_user()
 
@@ -77,11 +67,7 @@
 
     if include_docs:
         non_code_tasks = [
-<<<<<<< HEAD
-            Task(get_non_code_files, task_config={"batch_size": 50}),
-=======
             Task(get_non_py_files, task_config={"batch_size": 50}),
->>>>>>> fe672ce0
             Task(ingest_data_with_metadata, dataset_name="repo_docs", user=user),
             Task(get_data_list_for_user, dataset_name="repo_docs", user=user),
             Task(classify_documents),
@@ -93,11 +79,7 @@
                 task_config={"batch_size": 50}
             ),
         ]
-<<<<<<< HEAD
-
-=======
         
->>>>>>> fe672ce0
     if include_docs:
         async for result in run_tasks(non_code_tasks, repo_path):
             yield result
