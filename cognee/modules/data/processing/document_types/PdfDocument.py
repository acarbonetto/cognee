from typing import Optional

from pypdf import PdfReader

from .ChunkerMapping import ChunkerConfig
from .Document import Document



class PdfDocument(Document):
    type: str = "pdf"

    def read(self, chunk_size: int, chunker: str, max_tokens: Optional[int]):
        file = PdfReader(self.raw_data_location)

        def get_text():
            for page in file.pages:
                page_text = page.extract_text()
                yield page_text

        chunker_func = ChunkerConfig.get_chunker(chunker)
<<<<<<< HEAD
        chunker = chunker_func(self, chunk_size = chunk_size, get_text = get_text, max_tokens=max_tokens)
=======
        chunker = chunker_func(self, chunk_size=chunk_size, get_text=get_text)
>>>>>>> 3fb9b05c

        yield from chunker.read()

        file.stream.close()<|MERGE_RESOLUTION|>--- conflicted
+++ resolved
@@ -4,7 +4,6 @@
 
 from .ChunkerMapping import ChunkerConfig
 from .Document import Document
-
 
 
 class PdfDocument(Document):
@@ -19,11 +18,9 @@
                 yield page_text
 
         chunker_func = ChunkerConfig.get_chunker(chunker)
-<<<<<<< HEAD
-        chunker = chunker_func(self, chunk_size = chunk_size, get_text = get_text, max_tokens=max_tokens)
-=======
-        chunker = chunker_func(self, chunk_size=chunk_size, get_text=get_text)
->>>>>>> 3fb9b05c
+        chunker = chunker_func(
+            self, chunk_size=chunk_size, get_text=get_text, max_tokens=max_tokens
+        )
 
         yield from chunker.read()
 
